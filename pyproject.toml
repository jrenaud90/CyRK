--- conflicted
+++ resolved
@@ -89,8 +89,4 @@
 # Disable building PyPy wheels on all platforms. Also having issue with musllinux.
 skip = ["pp*", "*musllinux*"]
 # Having issues with SciPy install during wheel build on 32-bit systems.
-<<<<<<< HEAD
 # archs = ["auto64"]
-=======
-# archs = ["auto64"]
->>>>>>> 15a505d5
