--- conflicted
+++ resolved
@@ -2,17 +2,6 @@
 
 ## 2024
 
-<<<<<<< HEAD
-#### v0.8.8 (2024-04-30)
-
-New Features:
-* Added `utils.free_mem` function to free memory so that future changes to the memory allocation system will call the proper free function that works with the `utils.allocs`.
-
-Changes:
-* Changed all instances of `PyMem_Free` to new `free_mem` from the utils. 
-
-#### v0.8.7 (2024-04-28)
-=======
 ### v0.9.0 (2024-05-22)
 
 Major Changes:
@@ -24,8 +13,15 @@
 - CI will now build x64-86 and arm64 wheels for MacOS (change suggested by @dihm in [#49](https://github.com/jrenaud90/CyRK/issues/49)).
   - Did have to use this `nomkl` [workaround](https://stackoverflow.com/questions/53014306/error-15-initializing-libiomp5-dylib-but-found-libiomp5-dylib-already-initial) which may cause problems. TBD.
 
-#### v0.8.7 (2024-02-13)
->>>>>>> fad336dd
+#### v0.8.8 (2024-04-30)
+
+New Features:
+* Added `utils.free_mem` function to free memory so that future changes to the memory allocation system will call the proper free function that works with the `utils.allocs`.
+
+Changes:
+* Changed all instances of `PyMem_Free` to new `free_mem` from the utils. 
+
+#### v0.8.7 (2024-04-28)
 
 Updated manifest and rebuilt wheels.
 
